--- conflicted
+++ resolved
@@ -39,19 +39,6 @@
 }
 
 func ReloadRuntimeLogs() {
-<<<<<<< HEAD
-	logging.SetFormatter(logging.MustStringFormatter("%{time:2006/01/02 15:04:05.000 MST} %{message}"))
-	logFlags := 0
-
-	if debug {
-		logFlags = stdlog.Lshortfile
-		logging.SetLevel(logging.DEBUG, "main")
-	} else {
-		logging.SetLevel(logging.INFO, "main")
-	}
-
-=======
->>>>>>> 6ffa718a
 	logColor := false
 
 	stat, _ := os.Stdout.Stat()
